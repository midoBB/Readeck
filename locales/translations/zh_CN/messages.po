--- conflicted
+++ resolved
@@ -6,13 +6,8 @@
 msgstr ""
 "Project-Id-Version: Readeck CN 1.0.0\n"
 "Report-Msgid-Bugs-To: translate@readeck.com\n"
-<<<<<<< HEAD
-"POT-Creation-Date: 2025-05-23 06:30+0000\n"
-"PO-Revision-Date: 2025-05-16 09:04+0000\n"
-=======
 "POT-Creation-Date: 2025-05-22 19:03+0000\n"
 "PO-Revision-Date: 2025-05-23 06:31+0000\n"
->>>>>>> 44a7a7e9
 "Last-Translator: Outbreak2096 <outbreak2096@noreply.codeberg.org>\n"
 "Language-Team: Chinese (Simplified Han script) <https://"
 "translate.codeberg.org/projects/readeck/application/zh_Hans/>\n"
@@ -1328,19 +1323,11 @@
 
 # | msgid "Readeck Bookmark Collections"
 #: assets/templates/bookmarks/index.jet.html:85
-<<<<<<< HEAD
-#, fuzzy
-=======
->>>>>>> 44a7a7e9
 msgid "Readeck Browser Extension"
 msgstr "Readeck 浏览器扩展程序"
 
 # | msgid "Import bookmarks"
 #: assets/templates/bookmarks/index.jet.html:101
-<<<<<<< HEAD
-#, fuzzy
-=======
->>>>>>> 44a7a7e9
 msgid "Import existing bookmarks"
 msgstr "导入现有书签"
 
@@ -1348,10 +1335,6 @@
 # | from a file with existing bookmarks?\n" "          Try Readeck's import
 # | tool.\n" "        "
 #: assets/templates/bookmarks/index.jet.html:103
-<<<<<<< HEAD
-#, fuzzy
-=======
->>>>>>> 44a7a7e9
 msgid ""
 "\n"
 "              Would you like to import from a similar tool or from a file with existing bookmarks?\n"
